"""
Main file to execute the smartspim classification
in code ocean
"""

import os
import shutil
import sys
import xml.etree.ElementTree as ET
from glob import glob
from pathlib import Path
from typing import List, Tuple

import numpy as np
import pandas as pd
import torch
from aind_smartspim_classification import classification
from aind_smartspim_classification.params import get_yaml
from aind_smartspim_classification.utils import utils


def parse_cell_xml(xml_path: str) -> np.array:
    """
    Parses a XML with cell proposals coming from
    the aind-smartspim-segmentation capsule.

    Returns
    -------
    np.array
        Array with the cell proposals in order ZYX
    """

    # Load and parse the XML file
    tree = ET.parse(xml_path)  # Replace 'file.xml' with your file path
    root = tree.getroot()

    # Extract image filename
    # image_filename = root.find("./Image_Properties/Image_Filename").text

    # Extract marker data
    marker_data = []
    for marker in root.findall("./Marker_Data/Marker_Type/Marker"):
        marker_x = int(marker.find("MarkerX").text)
        marker_y = int(marker.find("MarkerY").text)
        marker_z = int(marker.find("MarkerZ").text)
        marker_data.append([marker_z, marker_y, marker_x])

    return np.array(marker_data, dtype=np.uint32)


def parse_cell_csv(csv_path: str):
    """
    Reads a CSV with ZYX coordinates of
    possible cells on it.

    Parameters
    ----------
    csv_path: str
        Path where the CSV is located.

    Returns
    -------
    np.array
        Numpy array with the proposals in
        ZYX order.
    """
    df = pd.read_csv(csv_path, usecols=["x", "y", "z"])
    zyx_array = df[["z", "y", "x"]].to_numpy(dtype=np.uint32)

    return zyx_array


def get_data_config(
    data_folder: str,
    processing_manifest_path: str = "*processing_manifest*.json",
    data_description_path: str = "data_description.json",
) -> Tuple:
    """
    Returns the first smartspim dataset found
    in the data folder

    Parameters
    -----------
    data_folder: str
        Path to the folder that contains the data

    processing_manifest_path: str
        Path for the processing manifest

    data_description_path: str
        Path for the data description

    Returns
    -----------
    Tuple[Dict, str]
        Dict: Empty dictionary if the path does not exist,
        dictionary with the data otherwise.

        Str: Empty string if the processing manifest
        was not found
    """

    # Returning first smartspim dataset found
    # Doing this because of Code Ocean, ideally we would have
    # a single dataset in the pipeline

    print(f"Manifest Path: {data_folder}/{processing_manifest_path}")

    try:
        derivatives_dict = utils.read_json_as_dict(
            glob(f"{data_folder}/{processing_manifest_path}")[0]
        )
    except:
        derivatives_dict = utils.read_json_as_dict(
            glob(f"{data_folder}/processing_manifest_*")[0]
        )
    data_description_dict = utils.read_json_as_dict(
        f"{data_folder}/{data_description_path}"
    )

    smartspim_dataset = data_description_dict["name"]

    return derivatives_dict, smartspim_dataset


def set_up_pipeline_parameters(pipeline_config: dict, default_config: dict):
    """
    Sets up smartspim stitching parameters that come from the
    pipeline configuration

    Parameters
    -----------
    smartspim_dataset: str
        String with the smartspim dataset name

    pipeline_config: dict
        Dictionary that comes with the parameters
        for the pipeline described in the
        processing_manifest.json

    default_config: dict
        Dictionary that has all the default
        parameters to execute this capsule with
        smartspim data

    Returns
    -----------
    Dict
        Dictionary with the combined parameters
    """

    default_config[
        "input_channel"
    ] = f"{pipeline_config['segmentation']['channel']}.zarr"
    default_config[
        "background_channel"
    ] = f"{pipeline_config['segmentation']['background_channel']}.zarr"
    default_config["channel"] = pipeline_config["segmentation"]["channel"]
    default_config["input_scale"] = pipeline_config["segmentation"]["input_scale"]
    default_config["chunk_size"] = int(pipeline_config["segmentation"]["chunksize"])

    return default_config


def validate_capsule_inputs(input_elements: List[str]) -> List[str]:
    """
    Validates input elemts for a capsule in
    Code Ocean.

    Parameters
    -----------
    input_elements: List[str]
        Input elements for the capsule. This
        could be sets of files or folders.

    Returns
    -----------
    List[str]
        List of missing files
    """

    missing_inputs = []
    for required_input_element in input_elements:
        required_input_element = Path(required_input_element)

        if not required_input_element.exists():
            missing_inputs.append(str(required_input_element))

    return missing_inputs


def get_detection_data(results_folder, dataset, channel, bucket="aind-open-data"):
    """
    Gets the detection data from the bucket
    """

    s3_path = f"s3://{bucket}/{dataset}/image_cell_segmentation/{channel}/"

    # Copying final processing manifest
    for out in utils.execute_command_helper(
        f"aws s3 cp {s3_path} {results_folder}/cell_{channel}/ --recursive"
    ):
        print(out)


def downsample_cell_locations(coordinates: np.ndarray, downscale_factors: list):
    """
    Adjusts ZYX coordinates to match the resolution of a lower level in a multiscale image.

    Parameters
    ----------
    coordinates : np.ndarray
        A 2D array of shape (N, 3), where each row contains the ZYX coordinates
        in the original resolution.

    downscale_factors : list or tuple
        A tuple (z_steps, y_steps, x_steps) where each value is the number of
        downsampling steps (base 2) applied to the Z, Y, and X dimensions.

    Returns
    -------
    np.ndarray
        A 2D array of shape (N, 3) containing the downscaled ZYX coordinates.
    """
    coordinates = np.asarray(coordinates)
    downscale_factors = np.asarray(downscale_factors)

    # Compute downscale factors as 2^steps for each dimension
    downscale_factors = np.power(2, downscale_factors)

    downscaled_coordinates = coordinates / downscale_factors

    # Rounding to closest integer
    # Might move the center of cell by a couple voxels (max 3?)
    downscaled_coordinates = np.floor(downscaled_coordinates).astype(int)

    return downscaled_coordinates


def copy_detection_files(
    data_folder: str,
    results_folder: str,
    proposal_folder: str,
):
    """
    The detection files contain metadata about the
    identification of cell proposals, runtimes and
    visualization files.

    Parameters
    ----------
    data_folder: str
        Folder where the data is stored.

    results_folder: str
        Path where we want to store the results.

    proposal_folder: str
        Folder where the cell proposals are stored.

    """
    detected_metadata_path = f"{data_folder}/{proposal_folder}/metadata"
    detected_visualization_path = f"{data_folder}/{proposal_folder}/visualization"

    dest_detected_metadata_path = (
        f"{results_folder}/{proposal_folder}/proposals/metadata"
    )
    dest_detected_visualization_path = (
        f"{results_folder}/{proposal_folder}/proposals/visualization"
    )

    # If detected metadata exists, we should copy it
    if os.path.exists(detected_metadata_path):
        utils.create_folder(dest_dir=os.path.dirname(dest_detected_metadata_path))
        shutil.copytree(
            detected_metadata_path, dest_detected_metadata_path, dirs_exist_ok=True
        )
        print(f"Copied detection metadata to {dest_detected_metadata_path}")

    else:
        print(f"Detected metadata path not provided: {detected_metadata_path}")

    # If detected visualization exists, we should copy it
    if os.path.exists(detected_visualization_path):
        utils.create_folder(dest_dir=os.path.dirname(dest_detected_visualization_path))

        shutil.copytree(
            detected_visualization_path,
            dest_detected_visualization_path,
            dirs_exist_ok=True,
        )
        print(f"Copied detection visualization to {dest_detected_visualization_path}")

    else:
        print(
            f"Detected visualization path not provided: {detected_visualization_path}"
        )


def run():
    """
    Main function to execute the smartspim segmentation
    in code ocean
    """

    # Absolute paths of common Code Ocean folders
    data_folder = os.path.abspath("../data")
    results_folder = os.path.abspath("../results")
    smartspim_production_models = Path(data_folder).joinpath(
        "smartspim_production_models"
    )

    # scratch_folder = os.path.abspath("../scratch")

    # It is assumed that these files
    # will be in the data folder
    print(f"Data folder: {data_folder}")
    required_input_elements = [str(smartspim_production_models)]

    missing_files = validate_capsule_inputs(required_input_elements)

    if len(missing_files):
        raise ValueError(
            f"We miss the following files in the capsule input: {missing_files}"
        )

    pipeline_config, smartspim_dataset_name = get_data_config(
        data_folder=data_folder,
    )

    classification_info = pipeline_config.get("segmentation")

    if classification_info is None:
        raise ValueError("Please, provide segmentation channels.")

    channel_to_process = classification_info.get("channel")

    # Note: The dispatcher capsule creates a single config with
    # the channels. If the channel key does not exist, it means
    # there are no segmentation channels splitted
    if channel_to_process is not None:
        # Folder where the detection files are stored from the previous step
        proposal_folder = f"cell_{channel_to_process}"

        # get default configs
        mode = str(sys.argv[1:])
        mode = mode.replace("[", "").replace("]", "").casefold()

        # Getting inference model
        model_config_path = smartspim_production_models.joinpath("config.json")

        if not model_config_path.exists():
            msg = (
                f"Please, provide a config {model_config_path} "
                "in the detection models folder."
            )
            raise FileNotFoundError(msg)

        model_config = utils.read_json_as_dict(str(model_config_path))
        model_config["default_model"] = smartspim_production_models.joinpath(
            model_config["default_model"]
        )

        # Setting up configuration for inference
        default_config = dict()

        default_config["model_config"] = model_config
        print("Model config: ", default_config)

        # add paths to default_config
        default_config["input_data"] = os.path.abspath(
            pipeline_config["segmentation"]["input_data"]
        )
        print("Files in path: ", os.listdir(default_config["input_data"]))

        default_config["save_path"] = f"{results_folder}/{proposal_folder}"

        # want to shutil segmentation data to results folder if detection was run
        default_config["metadata_path"] = f"{results_folder}/{proposal_folder}/metadata"

        print("Initial cell classification config: ", default_config)

        # combine configs
        smartspim_config = set_up_pipeline_parameters(
            pipeline_config=pipeline_config, default_config=default_config
        )

        smartspim_config["name"] = smartspim_dataset_name

        print("Final cell classification config: ", smartspim_config)

        # Remove comment when new detection is deployed
        # cell_proposals = np.load(f"{data_folder}/spots.npy")

        proposals_path_xml = f"{data_folder}/{proposal_folder}/detected_cells.xml"
        proposals_path_csv = f"{data_folder}/{proposal_folder}/cell_likelihoods.csv"

        cell_proposals = np.empty(0, dtype=np.uint32)

        if os.path.exists(proposals_path_xml):
            print(f"Reading proposals from {proposals_path_xml}")
            cell_proposals = parse_cell_xml(proposals_path_xml)

        elif os.path.exists(proposals_path_csv):
            print(f"Reading proposals from {proposals_path_csv}")
            cell_proposals = parse_cell_csv(proposals_path_csv)

        else:
            msg = (
                "Cell proposals are not in"
                f"{proposals_path_xml} nor {proposals_path_csv}"
            )
            raise FileNotFoundError(msg)

        # Copying detection files
        copy_detection_files(
            data_folder=data_folder,
            results_folder=results_folder,
            proposal_folder=proposal_folder,
        )

        # Downsample cells to the prediction scale
        cell_proposals = downsample_cell_locations(
            coordinates=cell_proposals,
            downscale_factors=[
                int(smartspim_config["model_config"]["parameters"]["downsample"])
            ]
            * 3,
        )
<<<<<<< HEAD
=======
        
        acquisition = utils.read_json_as_dict(f"{data_folder}/acquisition.json")
>>>>>>> 551f8ef9

        neuroglancer_config = {
            "base_url": "https://neuroglancer-demo.appspot.com/#!",
            "crossSectionScale": 15,
            "projectionScale": 16384,
<<<<<<< HEAD
            "orientation": pipeline_config["prelim_acquisition"],
            "dimensions": {
                "z": [2.0 * 10**-6, "m"],
                "y": [1.8 * 10**-6, "m"],
                "x": [1.8 * 10**-6, "m"],
                "t": [0.001, "s"],
=======
            "orientation": acquisition,
            "dimensions" : {
                "z": [2.0 * 10**-6, 'm' ],
                "y": [1.8 * 10**-6, 'm' ],
                "x": [1.8 * 10**-6, 'm' ],
                "t": [0.001, 's'],
>>>>>>> 551f8ef9
            },
            "rank": 3,
            "gpuMemoryLimit": 1500000000,
        }

        print("Cell proposals: ", cell_proposals.shape)
        print("Model params: ", smartspim_config["model_config"])

        classification.main(
            smartspim_config=smartspim_config,
            neuroglancer_config=neuroglancer_config,
            cell_proposals=cell_proposals,
        )

    else:
        print(f"No segmentation channel, pipeline config: {pipeline_config}")
        utils.save_dict_as_json(
            filename=f"{results_folder}/classification_processing_manifest_no_class.json",
            dictionary=pipeline_config,
        )


if __name__ == "__main__":
    torch.multiprocessing.set_start_method("spawn", force=True)
    run()<|MERGE_RESOLUTION|>--- conflicted
+++ resolved
@@ -14,6 +14,7 @@
 import numpy as np
 import pandas as pd
 import torch
+
 from aind_smartspim_classification import classification
 from aind_smartspim_classification.params import get_yaml
 from aind_smartspim_classification.utils import utils
@@ -149,12 +150,12 @@
         Dictionary with the combined parameters
     """
 
-    default_config[
-        "input_channel"
-    ] = f"{pipeline_config['segmentation']['channel']}.zarr"
-    default_config[
-        "background_channel"
-    ] = f"{pipeline_config['segmentation']['background_channel']}.zarr"
+    default_config["input_channel"] = (
+        f"{pipeline_config['segmentation']['channel']}.zarr"
+    )
+    default_config["background_channel"] = (
+        f"{pipeline_config['segmentation']['background_channel']}.zarr"
+    )
     default_config["channel"] = pipeline_config["segmentation"]["channel"]
     default_config["input_scale"] = pipeline_config["segmentation"]["input_scale"]
     default_config["chunk_size"] = int(pipeline_config["segmentation"]["chunksize"])
@@ -339,6 +340,7 @@
     # the channels. If the channel key does not exist, it means
     # there are no segmentation channels splitted
     if channel_to_process is not None:
+
         # Folder where the detection files are stored from the previous step
         proposal_folder = f"cell_{channel_to_process}"
 
@@ -427,31 +429,19 @@
             ]
             * 3,
         )
-<<<<<<< HEAD
-=======
         
         acquisition = utils.read_json_as_dict(f"{data_folder}/acquisition.json")
->>>>>>> 551f8ef9
 
         neuroglancer_config = {
             "base_url": "https://neuroglancer-demo.appspot.com/#!",
             "crossSectionScale": 15,
             "projectionScale": 16384,
-<<<<<<< HEAD
-            "orientation": pipeline_config["prelim_acquisition"],
-            "dimensions": {
-                "z": [2.0 * 10**-6, "m"],
-                "y": [1.8 * 10**-6, "m"],
-                "x": [1.8 * 10**-6, "m"],
-                "t": [0.001, "s"],
-=======
             "orientation": acquisition,
             "dimensions" : {
                 "z": [2.0 * 10**-6, 'm' ],
                 "y": [1.8 * 10**-6, 'm' ],
                 "x": [1.8 * 10**-6, 'm' ],
                 "t": [0.001, 's'],
->>>>>>> 551f8ef9
             },
             "rank": 3,
             "gpuMemoryLimit": 1500000000,
@@ -462,7 +452,7 @@
 
         classification.main(
             smartspim_config=smartspim_config,
-            neuroglancer_config=neuroglancer_config,
+            neuroglancer_config = neuroglancer_config,
             cell_proposals=cell_proposals,
         )
 
