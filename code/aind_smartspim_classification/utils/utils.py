--- conflicted
+++ resolved
@@ -12,12 +12,12 @@
 import logging
 import multiprocessing
 import os
+import struct
 import platform
-import struct
 import subprocess
 import time
+from multiprocessing.managers import BaseManager, NamespaceProxy
 from datetime import datetime
-from multiprocessing.managers import BaseManager, NamespaceProxy
 from pathlib import Path
 from typing import List, Optional
 
@@ -245,7 +245,6 @@
             if e.errno != os.errno.EEXIST:
                 raise
 
-
 def volume_orientation(acquisition_params: dict):
     """
     Uses the acquisition orientation to set the cross-section
@@ -294,7 +293,6 @@
 
     return orientation
 
-
 def calculate_dynamic_range(image_path: PathLike, percentile: 99, level: 3):
     """
     Calculates the default dynamic range for teh neuroglancer link
@@ -322,7 +320,6 @@
     dynamic_ranges = [int(range_max), window_max]
 
     return dynamic_ranges
-
 
 class ObjProxy(NamespaceProxy):
     """Returns a proxy instance for any user defined data-type. The proxy instance will have the namespace and
@@ -416,23 +413,17 @@
 
     metadata = {
         "@type": "neuroglancer_annotations_v1",
-<<<<<<< HEAD
-        "dimensions": configs["dimensions"],
-=======
         "dimensions": dict((key, configs['dimensions'][key]) for key in ('z', 'y', 'x')),
->>>>>>> 551f8ef9
         "lower_bound": [float(x) for x in l_bounds],
         "upper_bound": [float(x) for x in u_bounds],
         "annotation_type": "point",
         "properties": [],
         "relationships": [],
-        "by_id": {
-            "key": "by_id",
-        },
+        "by_id": {"key": "by_id",},
         "spatial": [
             {
                 "key": "spatial0",
-                "grid_shape": [1] * configs["rank"],
+                "grid_shape": [1] * configs['rank'],
                 "chunk_size": [max(1, float(x)) for x in u_bounds - l_bounds],
                 "limit": len(cell_list),
             },
@@ -453,10 +444,14 @@
             buf.extend(struct.pack("<Q", total_count))
 
             with multiprocessing.Pool(processes=os.cpu_count()) as p:
-                p.starmap(buf_builder, [(x, y, z, buf) for (x, y, z) in cell_list])
+                p.starmap(
+                    buf_builder, [(x, y, z, buf) for (x, y, z) in cell_list]
+                )
 
             # write the ids at the end of the buffer as increasing integers
-            id_buf = struct.pack("<%sQ" % len(cell_list), *range(len(cell_list)))
+            id_buf = struct.pack(
+                "<%sQ" % len(cell_list), *range(len(cell_list))
+            )
             buf.extend(id_buf)
         else:
             buf = struct.pack("<Q", total_count)
@@ -466,13 +461,18 @@
                 buf += pt_buf
 
             # write the ids at the end of the buffer as increasing integers
-            id_buf = struct.pack("<%sQ" % len(cell_list), *range(len(cell_list)))
+            id_buf = struct.pack(
+                "<%sQ" % len(cell_list), *range(len(cell_list))
+            )
             buf += id_buf
 
-        print("Building file took {0} minutes".format((time.time() - start_t) / 60))
+        print(
+            "Building file took {0} minutes".format(
+                (time.time() - start_t) / 60
+            )
+        )
 
         outfile.write(bytes(buf))
-
 
 def generate_processing(
     data_processes: List[DataProcess],
